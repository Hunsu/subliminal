--- conflicted
+++ resolved
@@ -123,16 +123,13 @@
             'fear_walking_dead_s03e10':
             Episode('Fear.the.Walking.Dead.S03E10.1080p.WEB-DL.DD5.1.H264-RARBG', 'Fear the Walking Dead', 3, 10,
                     resolution='1080p', format='WEB-DL', video_codec='h264', release_group='RARBG'),
-<<<<<<< HEAD
             'Marvels.Agents.of.S.H.I.E.L.D.S05E01-E02':
             Episode('Marvels.Agents.of.S.H.I.E.L.D.S05E01-E02.720p.HDTV.x264-AVS', 'Marvels.Agents.of.S.H.I.E.L.D', 5,
-                    [1, 2], resolution='720p', format='HDTV', video_codec='h264', release_group='AVS')}
-=======
+                    [1, 2], resolution='720p', format='HDTV', video_codec='h264', release_group='AVS'),
             'the_end_of_the_fucking_world':
             Episode('the.end.of.the.fucking.world.s01e04.720p.web.x264-skgtv.mkv', 'The End of the Fucking World', 1, 4,
                     resolution='720p', format='WEB-DL', video_codec='h264', release_group='skgtv',
                     alternative_series=['The end of the f***ing world'])}
->>>>>>> f2f8caba
 
 
 @pytest.fixture(scope='session')
